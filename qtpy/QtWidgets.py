# -*- coding: utf-8 -*-
#
# Copyright © 2014-2015 Colin Duquesnoy
# Copyright © 2009- The Spyder Developmet Team
#
# Licensed under the terms of the MIT License
# (see LICENSE.txt for details)

"""
Provides widget classes and functions.
.. warning:: Only PyQt4/PySide QtGui classes compatible with PyQt5.QtWidgets
    are exposed here. Therefore, you need to treat/use this package as if it
    were the ``PyQt5.QtWidgets`` module.
"""

import os

from qtpy import QT_API
from qtpy import PYQT5_API
from qtpy import PYQT4_API
from qtpy import PYSIDE_API
from qtpy import PythonQtError


if os.environ[QT_API] in PYQT5_API:
    from PyQt5.QtWidgets import *
elif os.environ[QT_API] in PYQT4_API:
<<<<<<< HEAD
    from PyQt4.QtGui import *                                 # analysis:ignore
    del (QAbstractTextDocumentLayout, QActionEvent, QBitmap, QBrush, QClipboard,
         QCloseEvent, QColor, QConicalGradient, QContextMenuEvent, QCursor,
         QDesktopServices, QDoubleValidator, QDrag, QDragEnterEvent,
         QDragLeaveEvent, QDragMoveEvent, QDropEvent, QFileOpenEvent,
         QFocusEvent, QFont, QFontDatabase, QFontInfo, QFontMetrics,
         QFontMetricsF, QGlyphRun, QGradient, QHelpEvent, QHideEvent,
         QHoverEvent, QIcon, QIconDragEvent, QIconEngine, QImage,
         QImageIOHandler, QImageReader, QImageWriter, QInputEvent,
         QInputMethodEvent, QKeyEvent, QKeySequence, QLinearGradient,
         QMatrix2x2, QMatrix2x3, QMatrix2x4, QMatrix3x2, QMatrix3x3,
         QMatrix3x4, QMatrix4x2, QMatrix4x3, QMatrix4x4, QMouseEvent,
         QMoveEvent, QMovie, QPaintDevice, QPaintEngine, QPaintEngineState,
         QPaintEvent, QPainter, QPainterPath, QPainterPathStroker, QPalette,
         QPen, QPicture, QPictureIO, QPixmap, QPixmapCache, QPolygon,
         QPolygonF, QQuaternion, QRadialGradient, QRawFont, QRegExpValidator,
         QRegion, QResizeEvent, QSessionManager, QShortcutEvent, QShowEvent,
         QStandardItem, QStandardItemModel, QStaticText, QStatusTipEvent,
         QSyntaxHighlighter, QTabletEvent, QTextBlock, QTextBlockFormat,
         QTextBlockGroup, QTextBlockUserData, QTextCharFormat, QTextCursor,
         QTextDocument, QTextDocumentFragment, QTextDocumentWriter,
         QTextFormat, QTextFragment, QTextFrame, QTextFrameFormat,
         QTextImageFormat, QTextInlineObject, QTextItem, QTextLayout,
         QTextLength, QTextLine, QTextList, QTextListFormat, QTextObject,
         QTextObjectInterface, QTextOption, QTextTable, QTextTableCell,
         QTextTableCellFormat, QTextTableFormat, QTouchEvent, QTransform,
         QValidator, QVector2D, QVector3D, QVector4D, QWhatsThisClickedEvent,
         QWheelEvent, QWindowStateChangeEvent, qAlpha, qBlue, qFuzzyCompare,
         qGray, qGreen, qIsGray, qRed, qRgb, qRgba)
=======
    from PyQt4.QtGui import *
    from PyQt4.QtGui import QFileDialog as OldFileDialog
>>>>>>> f0ae1806

    del (QAbstractPrintDialog, QPageSetupDialog, QPrintDialog, QPrintEngine,
         QPrintPreviewDialog, QPrintPreviewWidget, QPrinter, QPrinterInfo)
elif os.environ[QT_API] in PYSIDE_API:
<<<<<<< HEAD
    from PySide.QtGui import *                                # analysis:ignore
    del (QAbstractTextDocumentLayout, QActionEvent, QBitmap, QBrush, QClipboard,
         QCloseEvent, QColor, QConicalGradient, QContextMenuEvent, QCursor,
         QDesktopServices, QDoubleValidator, QDrag, QDragEnterEvent,
         QDragLeaveEvent, QDragMoveEvent, QDropEvent, QFileOpenEvent,
         QFocusEvent, QFont, QFontDatabase, QFontInfo, QFontMetrics,
         QFontMetricsF, QGradient, QHelpEvent, QHideEvent,
         QHoverEvent, QIcon, QIconDragEvent, QIconEngine, QImage,
         QImageIOHandler, QImageReader, QImageWriter, QInputEvent,
         QInputMethodEvent, QKeyEvent, QKeySequence, QLinearGradient,
         QMatrix2x2, QMatrix2x3, QMatrix2x4, QMatrix3x2, QMatrix3x3,
         QMatrix3x4, QMatrix4x2, QMatrix4x3, QMatrix4x4, QMouseEvent,
         QMoveEvent, QMovie, QPaintDevice, QPaintEngine, QPaintEngineState,
         QPaintEvent, QPainter, QPainterPath, QPainterPathStroker, QPalette,
         QPen, QPicture, QPictureIO, QPixmap, QPixmapCache, QPolygon,
         QPolygonF, QQuaternion, QRadialGradient, QRegExpValidator,
         QRegion, QResizeEvent, QSessionManager, QShortcutEvent, QShowEvent,
         QStandardItem, QStandardItemModel, QStatusTipEvent,
         QSyntaxHighlighter, QTabletEvent, QTextBlock, QTextBlockFormat,
         QTextBlockGroup, QTextBlockUserData, QTextCharFormat, QTextCursor,
         QTextDocument, QTextDocumentFragment,
         QTextFormat, QTextFragment, QTextFrame, QTextFrameFormat,
         QTextImageFormat, QTextInlineObject, QTextItem, QTextLayout,
         QTextLength, QTextLine, QTextList, QTextListFormat, QTextObject,
         QTextObjectInterface, QTextOption, QTextTable, QTextTableCell,
         QTextTableCellFormat, QTextTableFormat, QTouchEvent, QTransform,
         QValidator, QVector2D, QVector3D, QVector4D, QWhatsThisClickedEvent,
         QWheelEvent, QWindowStateChangeEvent, qAlpha, qBlue, qGray, qGreen,
         qIsGray, qRed, qRgb, qRgba)

    del (QAbstractPrintDialog, QPageSetupDialog, QPrintDialog, QPrintEngine,
         QPrintPreviewDialog, QPrintPreviewWidget, QPrinter, QPrinterInfo)
=======
    from PySide.QtGui import *
>>>>>>> f0ae1806
else:
    raise PythonQtError('No Qt bindings could be found')<|MERGE_RESOLUTION|>--- conflicted
+++ resolved
@@ -25,8 +25,7 @@
 if os.environ[QT_API] in PYQT5_API:
     from PyQt5.QtWidgets import *
 elif os.environ[QT_API] in PYQT4_API:
-<<<<<<< HEAD
-    from PyQt4.QtGui import *                                 # analysis:ignore
+    from PyQt4.QtGui import *
     del (QAbstractTextDocumentLayout, QActionEvent, QBitmap, QBrush, QClipboard,
          QCloseEvent, QColor, QConicalGradient, QContextMenuEvent, QCursor,
          QDesktopServices, QDoubleValidator, QDrag, QDragEnterEvent,
@@ -55,16 +54,11 @@
          QValidator, QVector2D, QVector3D, QVector4D, QWhatsThisClickedEvent,
          QWheelEvent, QWindowStateChangeEvent, qAlpha, qBlue, qFuzzyCompare,
          qGray, qGreen, qIsGray, qRed, qRgb, qRgba)
-=======
-    from PyQt4.QtGui import *
-    from PyQt4.QtGui import QFileDialog as OldFileDialog
->>>>>>> f0ae1806
 
     del (QAbstractPrintDialog, QPageSetupDialog, QPrintDialog, QPrintEngine,
          QPrintPreviewDialog, QPrintPreviewWidget, QPrinter, QPrinterInfo)
 elif os.environ[QT_API] in PYSIDE_API:
-<<<<<<< HEAD
-    from PySide.QtGui import *                                # analysis:ignore
+    from PySide.QtGui import *
     del (QAbstractTextDocumentLayout, QActionEvent, QBitmap, QBrush, QClipboard,
          QCloseEvent, QColor, QConicalGradient, QContextMenuEvent, QCursor,
          QDesktopServices, QDoubleValidator, QDrag, QDragEnterEvent,
@@ -96,8 +90,5 @@
 
     del (QAbstractPrintDialog, QPageSetupDialog, QPrintDialog, QPrintEngine,
          QPrintPreviewDialog, QPrintPreviewWidget, QPrinter, QPrinterInfo)
-=======
-    from PySide.QtGui import *
->>>>>>> f0ae1806
 else:
     raise PythonQtError('No Qt bindings could be found')