--- conflicted
+++ resolved
@@ -4,13 +4,9 @@
     # Used by test scripts
     TEST_CI: "True"
     # Python versions to test (Maximum of 4 different versions for now)
-<<<<<<< HEAD
     PY_VERSIONS: "2.7 3.5 3.6"
-=======
-    PY_VERSIONS: "3.5 3.4 2.7"
     # For Coveralls
     COVERALLS_REPO_TOKEN: xh75EzxFFMoTEyNPo3wXxXv8OVkul3eE5
->>>>>>> 8cb3528c
     # Used by astropy-ci helpers
     TRAVIS_OS_NAME: "linux"
     PIP_DEPENDENCIES: "coveralls"
